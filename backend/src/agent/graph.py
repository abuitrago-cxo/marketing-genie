--- conflicted
+++ resolved
@@ -78,13 +78,9 @@
     )
     # Generate the search queries
     result = structured_llm.invoke(formatted_prompt)
-<<<<<<< HEAD
     print(f"\nDEBUG: generate_query result: {result}")
     print(f"DEBUG: generate_query result.query type: {type(result.query)}, value: {result.query}\n")
     return {"query_list": result.query}
-=======
-    return {"search_query": result.query}
->>>>>>> e34e569d
 
 
 def continue_to_web_research(state: QueryGenerationState):
