import { useStream } from "@langchain/langgraph-sdk/react";
import type { Message } from "@langchain/langgraph-sdk";
import { useState, useEffect, useRef, useCallback } from "react";
import { ProcessedEvent } from "@/components/ActivityTimeline";
import { WelcomeScreen } from "@/components/WelcomeScreen";
import { ChatMessagesView } from "@/components/ChatMessagesView";
import { Button } from "@/components/ui/button";

export default function App() {
  const [processedEventsTimeline, setProcessedEventsTimeline] = useState<
    ProcessedEvent[]
  >([]);
  const [historicalActivities, setHistoricalActivities] = useState<
    Record<string, ProcessedEvent[]>
  >({});
  const scrollAreaRef = useRef<HTMLDivElement>(null);
  const hasFinalizeEventOccurredRef = useRef(false);
  const [error, setError] = useState<string | null>(null);
  const thread = useStream<{
    messages: Message[];
    initial_search_query_count: number;
    max_research_loops: number;
    reasoning_model: string;
  }>({
    apiUrl: import.meta.env.DEV
      ? "http://localhost:2024"
      : "http://localhost:8123",
    assistantId: "agent",
    messagesKey: "messages",
    onUpdateEvent: (event: any) => {
      console.log("event", event);
      console.log("event data", event.data);
      let processedEvent: ProcessedEvent | null = null;
      if (event.generate_query) {
        processedEvent = {
          title: "Generating Search Queries",
          data: event.generate_query?.search_query?.join(", ") || "",
        };
      } else if (event.web_research) {
        const sources = event.web_research.sources_gathered || [];
        const numSources = sources.length;
        const uniqueLabels = [
          ...new Set(sources.map((s: any) => s.label).filter(Boolean)),
        ];
        const exampleLabels = uniqueLabels.slice(0, 3).join(", ");
        processedEvent = {
          title: "Web Research",
          data: `Gathered ${numSources} sources. Related to: ${
            exampleLabels || "N/A"
          }.`,
        };
      } else if (event.reflection) {
<<<<<<< HEAD
        console.log("reflection event received:", event.reflection);
        console.log("Type of event.reflection.follow_up_queries:", typeof event.reflection?.follow_up_queries);
        if (event.reflection.is_sufficient) {
            processedEvent = {
                title: "Reflection",
                data: "Search successful, generating final answer."
            };
        } else if (event.reflection.follow_up_queries) {
          console.log("Is event.reflection.follow_up_queries an Array?", Array.isArray(event.reflection.follow_up_queries));
          if (Array.isArray(event.reflection.follow_up_queries)) {
            processedEvent = {
              title: "Reflection",
              data: `Need more information, searching for ${event.reflection.follow_up_queries.join(", ")}`,
            };
          } else {
            console.error("CRITICAL ERROR: event.reflection.follow_up_queries is NOT an array!", event.reflection.follow_up_queries);
            processedEvent = {
              title: "Reflection (Error)",
              data: `Unexpected data type for follow-up queries: ${typeof event.reflection.follow_up_queries}. Value: ${JSON.stringify(event.reflection.follow_up_queries)}`,
            };
          }
        } else {
            console.error("CRITICAL ERROR: event.reflection.follow_up_queries is null or undefined!", event.reflection.follow_up_queries);
            processedEvent = {
                title: "Reflection (Error)",
                data: "Follow-up queries list is missing.",
            };
        }
=======
        processedEvent = {
          title: "Reflection",
          data: "Analysing Web Research Results",
        };
>>>>>>> e34e569d
      } else if (event.finalize_answer) {
        processedEvent = {
          title: "Finalizing Answer",
          data: "Composing and presenting the final answer.",
        };
        hasFinalizeEventOccurredRef.current = true;
      }
      if (processedEvent) {
        setProcessedEventsTimeline((prevEvents) => [
          ...prevEvents,
          processedEvent!,
        ]);
      }
    },
    onError: (error: any) => {
      setError(error.message);
    },
  });

  useEffect(() => {
    if (scrollAreaRef.current) {
      const scrollViewport = scrollAreaRef.current.querySelector(
        "[data-radix-scroll-area-viewport]"
      );
      if (scrollViewport) {
        scrollViewport.scrollTop = scrollViewport.scrollHeight;
      }
    }
  }, [thread.messages]);

  useEffect(() => {
    if (
      hasFinalizeEventOccurredRef.current &&
      !thread.isLoading &&
      thread.messages.length > 0
    ) {
      const lastMessage = thread.messages[thread.messages.length - 1];
      if (lastMessage && lastMessage.type === "ai" && lastMessage.id) {
        setHistoricalActivities((prev) => ({
          ...prev,
          [lastMessage.id!]: [...processedEventsTimeline],
        }));
      }
      hasFinalizeEventOccurredRef.current = false;
    }
  }, [thread.messages, thread.isLoading, processedEventsTimeline]);

  const handleSubmit = useCallback(
    (submittedInputValue: string, effort: string, model: string) => {
      if (!submittedInputValue.trim()) return;
      setProcessedEventsTimeline([]);
      hasFinalizeEventOccurredRef.current = false;

      // convert effort to, initial_search_query_count and max_research_loops
      // low means max 1 loop and 1 query
      // medium means max 3 loops and 3 queries
      // high means max 10 loops and 5 queries
      let initial_search_query_count = 0;
      let max_research_loops = 0;
      switch (effort) {
        case "low":
          initial_search_query_count = 1;
          max_research_loops = 1;
          break;
        case "medium":
          initial_search_query_count = 3;
          max_research_loops = 3;
          break;
        case "high":
          initial_search_query_count = 5;
          max_research_loops = 10;
          break;
      }

      const newMessages: Message[] = [
        ...(thread.messages || []),
        {
          type: "human",
          content: submittedInputValue,
          id: Date.now().toString(),
        },
      ];
      thread.submit({
        messages: newMessages,
        initial_search_query_count: initial_search_query_count,
        max_research_loops: max_research_loops,
        reasoning_model: model,
      });
    },
    [thread]
  );

  const handleCancel = useCallback(() => {
    thread.stop();
    window.location.reload();
  }, [thread]);

  return (
    <div className="flex h-screen bg-neutral-800 text-neutral-100 font-sans antialiased">
      <main className="h-full w-full max-w-4xl mx-auto">
          {thread.messages.length === 0 ? (
            <WelcomeScreen
              handleSubmit={handleSubmit}
              isLoading={thread.isLoading}
              onCancel={handleCancel}
            />
          ) : error ? (
            <div className="flex flex-col items-center justify-center h-full">
              <div className="flex flex-col items-center justify-center gap-4">
                <h1 className="text-2xl text-red-400 font-bold">Error</h1>
                <p className="text-red-400">{JSON.stringify(error)}</p>

                <Button
                  variant="destructive"
                  onClick={() => window.location.reload()}
                >
                  Retry
                </Button>
              </div>
            </div>
          ) : (
            <ChatMessagesView
              messages={thread.messages}
              isLoading={thread.isLoading}
              scrollAreaRef={scrollAreaRef}
              onSubmit={handleSubmit}
              onCancel={handleCancel}
              liveActivityEvents={processedEventsTimeline}
              historicalActivities={historicalActivities}
            />
          )}
      </main>
    </div>
  );
}<|MERGE_RESOLUTION|>--- conflicted
+++ resolved
@@ -50,7 +50,6 @@
           }.`,
         };
       } else if (event.reflection) {
-<<<<<<< HEAD
         console.log("reflection event received:", event.reflection);
         console.log("Type of event.reflection.follow_up_queries:", typeof event.reflection?.follow_up_queries);
         if (event.reflection.is_sufficient) {
@@ -79,12 +78,6 @@
                 data: "Follow-up queries list is missing.",
             };
         }
-=======
-        processedEvent = {
-          title: "Reflection",
-          data: "Analysing Web Research Results",
-        };
->>>>>>> e34e569d
       } else if (event.finalize_answer) {
         processedEvent = {
           title: "Finalizing Answer",
